{
  "name": "@ohif/extension-measurement-tracking",
  "version": "0.0.1",
  "description": "Tracking features and functionality for basic image viewing",
  "author": "OHIF Core Team",
  "license": "MIT",
  "repository": "OHIF/Viewers",
  "main": "dist/index.umd.js",
  "module": "src/index.js",
  "publishConfig": {
    "access": "public"
  },
  "engines": {
    "node": ">=10",
    "npm": ">=6",
    "yarn": ">=1.18.0"
  },
  "files": [
    "dist",
    "README.md"
  ],
  "scripts": {
    "dev": "cross-env NODE_ENV=development webpack --config .webpack/webpack.dev.js --watch --debug --output-pathinfo",
    "dev:dicom-pdf": "yarn run dev",
    "build": "cross-env NODE_ENV=production webpack --config .webpack/webpack.prod.js",
    "build:package": "yarn run build",
    "start": "yarn run dev"
  },
  "peerDependencies": {
    "@ohif/core": "^0.50.0",
    "classnames": "^2.2.6",
<<<<<<< HEAD
    "cornerstone-core": "^2.3.0",
    "cornerstone-tools": "5.1.2",
    "dcmjs": "0.18.8",
=======
    "cornerstone-core": "^2.6.0",
    "cornerstone-tools": "6.0.2",
    "dcmjs": "0.16.1",
>>>>>>> ef06b768
    "prop-types": "^15.6.2",
    "react": "^16.13.1",
    "react-cornerstone-viewport": "^4.1.2",
    "react-dom": "^16.13.1",
    "webpack": "^5.50.0",
    "webpack-merge": "^5.7.3"
  },
  "dependencies": {
    "@babel/runtime": "7.7.6",
    "@ohif/ui": "^1.8.2",
    "@xstate/react": "^0.8.1",
    "xstate": "^4.10.0"
  }
}<|MERGE_RESOLUTION|>--- conflicted
+++ resolved
@@ -29,15 +29,9 @@
   "peerDependencies": {
     "@ohif/core": "^0.50.0",
     "classnames": "^2.2.6",
-<<<<<<< HEAD
-    "cornerstone-core": "^2.3.0",
-    "cornerstone-tools": "5.1.2",
     "dcmjs": "0.18.8",
-=======
     "cornerstone-core": "^2.6.0",
     "cornerstone-tools": "6.0.2",
-    "dcmjs": "0.16.1",
->>>>>>> ef06b768
     "prop-types": "^15.6.2",
     "react": "^16.13.1",
     "react-cornerstone-viewport": "^4.1.2",
