import React, { useEffect, useState } from 'react';
import { StudySummary, MeasurementTable, Dialog, Input, useViewportGrid } from '@ohif/ui';
import { DicomMetadataStore, DICOMSR, utils } from '@ohif/core';
import { useDebounce } from '@hooks';
import ActionButtons from './ActionButtons';
import { useTrackedMeasurements } from '../../getContextModule';
import createReportAsync from './../../_shared/createReportAsync.js';

const { formatDate } = utils;

const DISPLAY_STUDY_SUMMARY_INITIAL_VALUE = {
  key: undefined, //
  date: undefined, // '07-Sep-2010',
  modality: undefined, // 'CT',
  description: undefined, // 'CHEST/ABD/PELVIS W CONTRAST',
};

function PanelMeasurementTableTracking({ servicesManager, extensionManager }) {
  const [viewportGrid, viewportGridService] = useViewportGrid();
  const [measurementChangeTimestamp, setMeasurementsUpdated] = useState(
    Date.now().toString()
  );
  const debouncedMeasurementChangeTimestamp = useDebounce(
    measurementChangeTimestamp,
    200
  );
<<<<<<< HEAD
  const { MeasurementService, UINotificationService, UIDialogService, DisplaySetService } = servicesManager.services;
  const [trackedMeasurements, sendTrackedMeasurementsEvent] = useTrackedMeasurements();
=======
  const { MeasurementService } = servicesManager.services;
  const [
    trackedMeasurements,
    sendTrackedMeasurementsEvent,
  ] = useTrackedMeasurements();
>>>>>>> 25de9046
  const { trackedStudy, trackedSeries } = trackedMeasurements.context;
  const [displayStudySummary, setDisplayStudySummary] = useState(
    DISPLAY_STUDY_SUMMARY_INITIAL_VALUE
  );
  const [displayMeasurements, setDisplayMeasurements] = useState([]);
<<<<<<< HEAD
  const [measurements, setMeasurements] = useState([]);
=======
>>>>>>> 25de9046

  useEffect(() => {
    const measurements = MeasurementService.getMeasurements();
    const filteredMeasurements = measurements.filter(
      m =>
        trackedStudy === m.referenceStudyUID &&
        trackedSeries.includes(m.referenceSeriesUID)
    );
    const mappedMeasurements = filteredMeasurements.map((m, index) =>
      _mapMeasurementToDisplay(m, index, MeasurementService.VALUE_TYPES)
    );
    setDisplayMeasurements(mappedMeasurements);
    setMeasurements(filteredMeasurements);
    // eslint-ignore-next-line
  }, [
    MeasurementService,
    trackedStudy,
    trackedSeries,
    debouncedMeasurementChangeTimestamp,
  ]);

  const test = async () => {
    if (trackedMeasurements.matches('tracking')) {
      const StudyInstanceUID = trackedStudy;
      const studyMeta = DicomMetadataStore.getStudy(StudyInstanceUID);
      const instanceMeta = studyMeta.series[0].instances[0];
      const { StudyDate, StudyDescription } = instanceMeta;

      const dataSource = extensionManager.getDataSources('dicomweb')[0];
      const [getStudyResult] = await dataSource.query.studies.search({ studyInstanceUid: StudyInstanceUID });

      if (displayStudySummary.key !== StudyInstanceUID) {
        setDisplayStudySummary({
          key: StudyInstanceUID,
          date: StudyDate, // TODO: Format: '07-Sep-2010'
          modality: getStudyResult.modalities,
          description: StudyDescription,
        });
      }
    } else if (trackedStudy === '' || trackedStudy === undefined) {
      setDisplayStudySummary(DISPLAY_STUDY_SUMMARY_INITIAL_VALUE);
    }
  };

  // ~~ DisplayStudySummary
  useEffect(() => {
    test();
  }, [displayStudySummary.key, trackedMeasurements, trackedStudy]);

  // TODO: Better way to consolidated, debounce, check on change?
  // Are we exposing the right API for measurementService?
  // This watches for ALL MeasurementService changes. It updates a timestamp,
  // which is debounced. After a brief period of inactivity, this triggers
  // a re-render where we grab up-to-date measurements.
  useEffect(() => {
    const added = MeasurementService.EVENTS.MEASUREMENT_ADDED;
    const updated = MeasurementService.EVENTS.MEASUREMENT_UPDATED;
    const removed = MeasurementService.EVENTS.MEASUREMENT_REMOVED;
    const subscriptions = [];

    [added, updated, removed].forEach(evt => {
      subscriptions.push(
        MeasurementService.subscribe(evt, () => {
          setMeasurementsUpdated(Date.now().toString());
        }).unsubscribe
      );
    });

    return () => {
      subscriptions.forEach(unsub => {
        unsub();
      });
    };
  }, [MeasurementService, sendTrackedMeasurementsEvent]);

<<<<<<< HEAD
  const exportReport = () => {
=======
  function createReport() {
    // TODO -> Eventually deal with multiple dataSources.
    // Would need some way of saying which one is the "push" dataSource
    const dataSources = extensionManager.getDataSources();
    const dataSource = dataSources[0];
    const measurements = MeasurementService.getMeasurements();
    const trackedMeasurements = measurements.filter(
      m =>
        trackedStudy === m.referenceStudyUID &&
        trackedSeries.includes(m.referenceSeriesUID)
    );

    return createReportAsync(servicesManager, dataSource, trackedMeasurements);
  }

  function exportReport() {
    const dataSources = extensionManager.getDataSources();
    const dataSource = dataSources[0];
>>>>>>> 25de9046
    const measurements = MeasurementService.getMeasurements();
    const trackedMeasurements = measurements.filter(
      m =>
        trackedStudy === m.referenceStudyUID &&
        trackedSeries.includes(m.referenceSeriesUID)
    );

    // TODO -> local download.
    DICOMSR.downloadReport(trackedMeasurements, dataSource);
  }

  const jumpToImage = id => {
    onMeasurementItemClickHandler(id);

    const measurement = measurements.find(m => m.id === id);
    const { referenceSeriesUID, SOPInstanceUID } = measurement;

    const displaySets = DisplaySetService.getDisplaySetsForSeries(referenceSeriesUID);

    const displaySet = displaySets.find(ds => {
      return ds.images && ds.images.some(i => i.SOPInstanceUID === SOPInstanceUID)
    });

    const frameIndex = displaySet.images.map(i => i.SOPInstanceUID).indexOf(SOPInstanceUID);

    viewportGridService.setDisplaysetForViewport({
      viewportIndex: viewportGrid.activeViewportIndex,
      displaySetInstanceUID: displaySet.displaySetInstanceUID,
      frameIndex
    });
  };

  const onMeasurementItemEditHandler = (id) => {
    const measurement = measurements.find(m => m.id === id);

    const dialogId = UIDialogService.create({
      centralize: true,
      isDraggable: false,
      useLastPosition: false,
      showOverlay: true,
      content: Dialog,
      contentProps: {
        title: 'Edit',
        noCloseButton: true,
        value: { label: measurement.label || '' },
        body: ({ value, setValue }) => {
          const onChangeHandler = () => setValue(value => ({
            ...value, label: event.target.value
          }));
          return (
            <div className="p-4 bg-primary-dark">
              <Input
                className="border-primary-main mt-2 bg-black"
                type="text"
                containerClassName="mr-2"
                value={value.label}
                onChange={onChangeHandler}
              />
            </div>
          );
        },
        actions: [
          { id: 'edit', text: 'Edit', type: 'primary' },
          { id: 'cancel', text: 'Cancel', type: 'secondary' }
        ],
        onSubmit: ({ action, value }) => {
          switch (action.id) {
            case 'edit': {
              MeasurementService.update(id, {
                ...measurement,
                ...value
              });
              UINotificationService.show({
                title: 'Measurements',
                message: 'Label updated successfully',
                type: 'success'
              });
            }
          }
          UIDialogService.dismiss({ id: dialogId });
        },
      }
    });
  };

  const onMeasurementItemClickHandler = (id) => {
    const measurements = [...displayMeasurements];
    const measurement = measurements.find(m => m.id === id);
    measurements.forEach(m => m.isActive = m.id !== id ? false : true);
    measurement.isActive = true;
    setDisplayMeasurements(measurements);
  };

  return (
    <>
      <div className="overflow-x-hidden overflow-y-auto invisible-scrollbar">
        {displayStudySummary.key && (
          <StudySummary
            date={formatDate(displayStudySummary.date)}
            modality={displayStudySummary.modality}
            description={displayStudySummary.description}
          />
        )}
        <MeasurementTable
          title="Measurements"
          amount={displayMeasurements.length}
          data={displayMeasurements}
<<<<<<< HEAD
          onClick={jumpToImage}
          onEdit={onMeasurementItemEditHandler}
=======
          onClick={() => {}}
          onEdit={id => alert(`Edit: ${id}`)}
>>>>>>> 25de9046
        />
      </div>
      <div className="flex justify-center p-4">
        <ActionButtons
          onExportClick={exportReport}
          onCreateReportClick={createReport}
        />
      </div>
    </>
  );
}

PanelMeasurementTableTracking.propTypes = {
  servicesManager: PropTypes.shape({
    services: PropTypes.shape({
      MeasurementService: PropTypes.shape({
        getMeasurements: PropTypes.func.isRequired,
        VALUE_TYPES: PropTypes.object.isRequired,
      }).isRequired,
    }).isRequired,
  }).isRequired,
};

// TODO: This could be a MeasurementService mapper
function _mapMeasurementToDisplay(measurement, index, types) {
  const {
    id,
    label,
    description,
    // Reference IDs
    referenceStudyUID,
    referenceSeriesUID,
    SOPInstanceUID,
  } = measurement;
  const instance = DicomMetadataStore.getInstance(
    referenceStudyUID,
    referenceSeriesUID,
    SOPInstanceUID
  );
  const { PixelSpacing, SeriesNumber, InstanceNumber } = instance;

  return {
    id: measurement.id,
    label: measurement.label || '(empty)',
    displayText:
      _getDisplayText(
        measurement,
        PixelSpacing,
        SeriesNumber,
        InstanceNumber,
        types
      ) || [],
    // TODO: handle one layer down
    isActive: false, // activeMeasurementItem === i + 1,
  };
}

/**
 *
 * @param {*} points
 * @param {*} pixelSpacing
 */
function _getDisplayText(
  measurement,
  pixelSpacing,
  seriesNumber,
  instanceNumber,
  types
) {
  const { type, points } = measurement;
  const hasPixelSpacing =
    pixelSpacing !== undefined &&
    Array.isArray(pixelSpacing) &&
    pixelSpacing.length === 2;
  const [rowPixelSpacing, colPixelSpacing] = hasPixelSpacing
    ? pixelSpacing
    : [1, 1];
  const unit = hasPixelSpacing ? 'mm' : 'px';

  switch (type) {
    case types.POLYLINE: {
      const { length } = measurement;
      const roundedLength = _round(length, 1);

      return [
        `${roundedLength} ${unit} (S:${seriesNumber}, I:${instanceNumber})`,
      ];
    }
    case types.BIDIRECTIONAL: {
      const { shortestDiameter, longestDiameter } = measurement;
      const roundedShortestDiameter = _round(shortestDiameter, 1);
      const roundedLongestDiameter = _round(longestDiameter, 1);

      return [
        `l: ${roundedLongestDiameter} ${unit} (S:${seriesNumber}, I:${instanceNumber})`,
        `s: ${roundedShortestDiameter} ${unit}`,
      ];
    }
    case types.ELLIPSE: {
      const { area } = measurement;
      const roundedArea = _round(area, 1);

      return [
        `${roundedArea} ${unit}2 (S:${seriesNumber}, I:${instanceNumber})`,
      ];
    }
    case types.POINT: {
      const { text } = measurement;
      return [`${text} (S:${seriesNumber}, I:${instanceNumber})`];
    }
  }
}

function _round(value, decimals) {
  return Number(Math.round(value + 'e' + decimals) + 'e-' + decimals);
}

export default PanelMeasurementTableTracking;<|MERGE_RESOLUTION|>--- conflicted
+++ resolved
@@ -24,25 +24,14 @@
     measurementChangeTimestamp,
     200
   );
-<<<<<<< HEAD
   const { MeasurementService, UINotificationService, UIDialogService, DisplaySetService } = servicesManager.services;
   const [trackedMeasurements, sendTrackedMeasurementsEvent] = useTrackedMeasurements();
-=======
-  const { MeasurementService } = servicesManager.services;
-  const [
-    trackedMeasurements,
-    sendTrackedMeasurementsEvent,
-  ] = useTrackedMeasurements();
->>>>>>> 25de9046
   const { trackedStudy, trackedSeries } = trackedMeasurements.context;
   const [displayStudySummary, setDisplayStudySummary] = useState(
     DISPLAY_STUDY_SUMMARY_INITIAL_VALUE
   );
   const [displayMeasurements, setDisplayMeasurements] = useState([]);
-<<<<<<< HEAD
   const [measurements, setMeasurements] = useState([]);
-=======
->>>>>>> 25de9046
 
   useEffect(() => {
     const measurements = MeasurementService.getMeasurements();
@@ -118,9 +107,6 @@
     };
   }, [MeasurementService, sendTrackedMeasurementsEvent]);
 
-<<<<<<< HEAD
-  const exportReport = () => {
-=======
   function createReport() {
     // TODO -> Eventually deal with multiple dataSources.
     // Would need some way of saying which one is the "push" dataSource
@@ -139,7 +125,6 @@
   function exportReport() {
     const dataSources = extensionManager.getDataSources();
     const dataSource = dataSources[0];
->>>>>>> 25de9046
     const measurements = MeasurementService.getMeasurements();
     const trackedMeasurements = measurements.filter(
       m =>
@@ -247,13 +232,8 @@
           title="Measurements"
           amount={displayMeasurements.length}
           data={displayMeasurements}
-<<<<<<< HEAD
           onClick={jumpToImage}
           onEdit={onMeasurementItemEditHandler}
-=======
-          onClick={() => {}}
-          onEdit={id => alert(`Edit: ${id}`)}
->>>>>>> 25de9046
         />
       </div>
       <div className="flex justify-center p-4">
