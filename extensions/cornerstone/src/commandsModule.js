--- conflicted
+++ resolved
@@ -245,7 +245,6 @@
     setCornerstoneLayout: () => {
       setCornerstoneLayout();
     },
-<<<<<<< HEAD
     jumpToMeasurement: ({
       viewports,
       studyInstanceUid,
@@ -269,8 +268,6 @@
         cornerstone.updateImage(element);
       });
     },
-=======
->>>>>>> 4fd0c6df
   };
 
   const definitions = {
