--- conflicted
+++ resolved
@@ -22,16 +22,13 @@
   getDisplaySetFromSeries(series, study, dicomWebClient, authorizationHeaders) {
     const instance = series.getFirstInstance();
 
-<<<<<<< HEAD
     const metadata = instance.getData().metadata;
-    const { SeriesDescription, SeriesNumber } = metadata;
-=======
     const {
+      SeriesDescription,
+      SeriesNumber,
       SeriesDate,
       SeriesTime,
-      SeriesNumber,
-    } = instance._instance.metadata;
->>>>>>> 29dcc82e
+    } = metadata;
 
     return {
       plugin: 'html',
@@ -42,15 +39,11 @@
       SOPInstanceUID: instance.getSOPInstanceUID(),
       SeriesInstanceUID: series.getSeriesInstanceUID(),
       StudyInstanceUID: study.getStudyInstanceUID(),
-<<<<<<< HEAD
       SeriesDescription,
-      SeriesNumber,
       metadata,
-=======
       SeriesDate,
       SeriesTime,
       SeriesNumber,
->>>>>>> 29dcc82e
       authorizationHeaders,
     };
   },
