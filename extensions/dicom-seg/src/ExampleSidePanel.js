import React, { Component } from 'react';
import { utils } from '@ohif/core';
import PropTypes from 'prop-types';
<<<<<<< HEAD
//
import cornerstoneTools from 'cornerstone-tools';
=======
import id from './id.js';
import cornerstoneTools from 'cornerstone-tools';

const segmentationModule = cornerstoneTools.getModule('segmentation');
>>>>>>> 4c3105b1

const { studyMetadataManager } = utils;

class ExampleSidePanel extends Component {
  constructor(props) {
    super(props);

    this.switchSegmentation = this.switchSegmentation.bind(this);
  }

  static propTypes = {
    // An object, with int index keys?
    // Maps to: state.viewports.viewportSpecificData, in `viewer`
    // Passed in MODULE_TYPES.PANEL when specifying component in viewer
    viewports: PropTypes.shape({
      displaySetInstanceUid: PropTypes.string,
      framRate: PropTypes.any,
      instanceNumber: PropTypes.number,
      isMultiFrame: PropTypes.bool,
      isReconstructable: PropTypes.bool,
      modality: PropTypes.string,
      plugin: PropTypes.string,
      seriesDate: PropTypes.string,
      seriesDescription: PropTypes.string,
      seriesInstanceUid: PropTypes.string,
      seriesNumber: PropTypes.any,
      seriesTime: PropTypes.string,
      sopClassUids: PropTypes.arrayOf(PropTypes.string),
      studyInstanceUid: PropTypes.string,
      // dom:
    }),
    studies: PropTypes.array.isRequired,
  };
  static defaultProps = {};

  switchSegmentation(segmentation) {
    console.log(`todo: switch the seg.`);

    // TODO -> Check if the segmentation has a defined labelmapIndex:
    // -> if not, call `load` first.
    // -> If so, proceed:

    //Set the active labelmap like this:

    // Get imageIds for stack -> get first imageId. (see loadSegmentation.js)
    // Get the brushStackState by:
    //    const { state } = cornerstoneTools.getModule('segmentation');
    //    const brushStackState = state[firstImageId];
    // Set the labelmapIndex to active:
    //    brushStackState.activeLabelmapIndex = segmentation.labelmapIndex.

    // If the port is cornerstone just need to call a re-render.
    // If the port is vtkjs its a bit more tricky as we now need to create a new
    // volume -> Not sure how we pass that information down there to parse the different volume.
    // Might need to be an event.
  }

  render() {
    const viewport = this.props.viewports[0];
    if (!viewport) {
      return null;
    }

    // May need to update in useEffect
    const { studyInstanceUid, seriesInstanceUid } = viewport;
    const referencedSegDisplaysets = _getReferencedSegDisplaysets(
      studyInstanceUid,
      seriesInstanceUid
    );
<<<<<<< HEAD
    const mappedSegDisplaysets = referencedSegDisplaysets.map(ds => {
      return {
        seriesDate: ds.seriesDate,
        seriesTime: ds.seriesTime,
        isLoaded: ds.isLoaded, // bool
        load: ds.load, // fn
        labelmapIndex: ds.labelmapIndex, // csTools
      };
    });
    // displaySetInstanceUid? (string)
    // seriesInstanceUid? (string)
    // sopInstanceUid?
    // sopClassModule? (bool)
    // referencedSeriesSequence{
    //   referencedInstanceSequence[] --> referencedSOPClassUID, referencedSOPInstanceUID
    //   referencedSeriesInstanceUID: string
    // }
    console.log(referencedSegDisplaysets);

    const segmentationModule = cornerstoneTools.getModule('segmentation');
    const { getters, setters } = segmentationModule;
    const {
      activeLabelmapIndex,
      activeSegmentIndex,
      brushColor,
      metadata,
    } = getters;
    // const { activeLabelmapIndex, decrementActiveSegmentIndex, incrementActiveSegmentIndex, undo, redo } = setters;

    return (
      <div style={{ color: 'white' }}>
        <h3>Labelmaps</h3>
        <div
          onClick={() => {
            console.log('hi');
          }}
        >
          HELLO
        </div>
        {mappedSegDisplaysets.map(ds => (
          <button
            key={`${ds.seriesDate}${ds.seriesTime}`}
            style={{
              padding: '5px',
              margin: '2.5px',
              backgroundColor: 'dodgerblue',
            }}
            // CLICK BLOCKED BY DRAGGABLEAREA
            onClick={() => {
              console.log('CLICK');
              console.log(ds);
              _setActiveLabelmap(viewport, this.props.studies, ds);
            }}
          >
            {ds.seriesDate}:{ds.seriesTime}
          </button>
        ))}
=======
    console.log(derivedReferencedDisplaysets);
    const groupedAndSortedDatasets = _groupAndSortDisplaysetsByPlugin(
      derivedReferencedDisplaysets
    );
    console.log(groupedAndSortedDatasets);

    const segmentations = groupedAndSortedDatasets[id];
    let segmentationListRows = [];

    if (segmentations && segmentations.length) {
      segmentationListRows = segmentations.map(segmentation => (
        <tr key={segmentation.seriesInstanceUid}>
          <td
            onClick={() => {
              debugger;
              this.switchSegmentation(segmentation);
            }}
          >
            <button>{segmentation.seriesDescription}</button>
          </td>
        </tr>
      ));
    }

    return (
      <div style={{ color: 'white' }}>
        <table>
          <tbody>{segmentationListRows}</tbody>
        </table>
>>>>>>> 4c3105b1
      </div>
    );
  }
}

/**
 *
 * @param {*} studyInstanceUid
 * @param {*} seriesInstanceUid
 */
function _getReferencedSegDisplaysets(studyInstanceUid, seriesInstanceUid) {
  // Referenced DisplaySets
  const studyMetadata = studyMetadataManager.get(studyInstanceUid);
<<<<<<< HEAD
  console.log(studyMetadata);
  const referencedDisplaysets =
    studyMetadata.getDerivedDatasets({
      referencedSeriesInstanceUID: seriesInstanceUid,
    }) || [];

=======

  return studyMetadata.getDerivedDatasets({
    referencedSeriesInstanceUID: seriesInstanceUid,
    modality: 'SEG',
  });
}

// @dannyrb Is the idea here that this will become generic and we'll have some kind of menu for selecting all derivedDisplaySets?
function _groupAndSortDisplaysetsByPlugin(displaysets) {
>>>>>>> 4c3105b1
  const displaySetsPerPlugin = {};

  // Group
  referencedDisplaysets.forEach(displaySet => {
    const plugin = displaySet.plugin;

    if (displaySetsPerPlugin[plugin] === undefined) {
      displaySetsPerPlugin[plugin] = [];
    }

    displaySetsPerPlugin[plugin].push(displaySet);
  });

  // Sort
  function sortNumber(a, b) {
    const aNumber = Number(`${a.seriesDate}${a.seriesTime}`);
    const bNumber = Number(`${b.seriesDate}${b.seriesTime}`);

    return aNumber - bNumber;
  }
  Object.keys(displaySetsPerPlugin).forEach(key => {
    const displaySets = displaySetsPerPlugin[key];
    // const isLoaded = displaySets.some(displaySet => displaySet.isLoaded);
    displaySets.sort(sortNumber);
  });

  // Filter
  const filteredDisplaysets = displaySetsPerPlugin['seg'] || [];

  return filteredDisplaysets;
}

/**
 *
 * @param {*} ds
 */
function _setActiveLabelmap(viewportSpecificData, studies, displaySet) {
  const { getters, setters } = cornerstoneTools.getModule('segmentation');
  const { activeLabelmapIndex, metadata } = getters;

  console.log('clicked', displaySet);
  console.log(metadata);

  if (displaySet.labelmapIndex == activeLabelmapIndex) {
    return;
  }

  if (!displaySet.isLoaded) {
    // Instance of `viewportSpecificData` (for activeViewport)
    // All studies?
    console.log(viewportSpecificData);
    // const studyMetadata = studyMetadataManager.get(
    //   viewportSpecificData.studyInstanceUid
    // );
    const doesThisGiveMeAnId = displaySet.load(viewportSpecificData, studies);
    console.log('loading...', doesThisGiveMeAnId);

    const { studyInstanceUid, seriesInstanceUid } = viewportSpecificData;
    const referencedSegDisplaysets = _getReferencedSegDisplaysets(
      studyInstanceUid,
      seriesInstanceUid
    );
    const mappedSegDisplaysets = referencedSegDisplaysets.map(ds => {
      return {
        seriesDate: ds.seriesDate,
        seriesTime: ds.seriesTime,
        isLoaded: ds.isLoaded, // bool
        load: ds.load, // fn
        labelmapIndex: ds.labelmapIndex, // csTools
      };
    });

    console.log(mappedSegDisplaysets);
  }

  // setters.activeLabelmapIndex(doesThisGiveMeAnId);
}

export default ExampleSidePanel;<|MERGE_RESOLUTION|>--- conflicted
+++ resolved
@@ -1,15 +1,11 @@
 import React, { Component } from 'react';
 import { utils } from '@ohif/core';
 import PropTypes from 'prop-types';
-<<<<<<< HEAD
 //
-import cornerstoneTools from 'cornerstone-tools';
-=======
 import id from './id.js';
 import cornerstoneTools from 'cornerstone-tools';
 
 const segmentationModule = cornerstoneTools.getModule('segmentation');
->>>>>>> 4c3105b1
 
 const { studyMetadataManager } = utils;
 
@@ -79,7 +75,6 @@
       studyInstanceUid,
       seriesInstanceUid
     );
-<<<<<<< HEAD
     const mappedSegDisplaysets = referencedSegDisplaysets.map(ds => {
       return {
         seriesDate: ds.seriesDate,
@@ -137,39 +132,35 @@
             {ds.seriesDate}:{ds.seriesTime}
           </button>
         ))}
-=======
-    console.log(derivedReferencedDisplaysets);
-    const groupedAndSortedDatasets = _groupAndSortDisplaysetsByPlugin(
-      derivedReferencedDisplaysets
-    );
-    console.log(groupedAndSortedDatasets);
-
-    const segmentations = groupedAndSortedDatasets[id];
-    let segmentationListRows = [];
-
-    if (segmentations && segmentations.length) {
-      segmentationListRows = segmentations.map(segmentation => (
-        <tr key={segmentation.seriesInstanceUid}>
-          <td
-            onClick={() => {
-              debugger;
-              this.switchSegmentation(segmentation);
-            }}
-          >
-            <button>{segmentation.seriesDescription}</button>
-          </td>
-        </tr>
-      ));
-    }
-
-    return (
-      <div style={{ color: 'white' }}>
-        <table>
-          <tbody>{segmentationListRows}</tbody>
-        </table>
->>>>>>> 4c3105b1
       </div>
     );
+
+    // JAMES
+    // const segmentations = groupedAndSortedDatasets[id];
+    // let segmentationListRows = [];
+
+    // if (segmentations && segmentations.length) {
+    //   segmentationListRows = segmentations.map(segmentation => (
+    //     <tr key={segmentation.seriesInstanceUid}>
+    //       <td
+    //         onClick={() => {
+    //           debugger;
+    //           this.switchSegmentation(segmentation);
+    //         }}
+    //       >
+    //         <button>{segmentation.seriesDescription}</button>
+    //       </td>
+    //     </tr>
+    //   ));
+    // }
+
+    // return (
+    //   <div style={{ color: 'white' }}>
+    //     <table>
+    //       <tbody>{segmentationListRows}</tbody>
+    //     </table>
+    //   </div>
+    // );
   }
 }
 
@@ -181,24 +172,15 @@
 function _getReferencedSegDisplaysets(studyInstanceUid, seriesInstanceUid) {
   // Referenced DisplaySets
   const studyMetadata = studyMetadataManager.get(studyInstanceUid);
-<<<<<<< HEAD
-  console.log(studyMetadata);
-  const referencedDisplaysets =
-    studyMetadata.getDerivedDatasets({
-      referencedSeriesInstanceUID: seriesInstanceUid,
-    }) || [];
-
-=======
-
-  return studyMetadata.getDerivedDatasets({
-    referencedSeriesInstanceUID: seriesInstanceUid,
-    modality: 'SEG',
-  });
+
+  // return studyMetadata.getDerivedDatasets({
+  //   referencedSeriesInstanceUID: seriesInstanceUid,
+  //   modality: 'SEG',
+  // });
 }
 
 // @dannyrb Is the idea here that this will become generic and we'll have some kind of menu for selecting all derivedDisplaySets?
 function _groupAndSortDisplaysetsByPlugin(displaysets) {
->>>>>>> 4c3105b1
   const displaySetsPerPlugin = {};
 
   // Group
