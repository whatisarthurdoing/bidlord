--- conflicted
+++ resolved
@@ -4,11 +4,8 @@
 import React, { Component } from 'react';
 
 import { Dropdown } from 'react-viewerbase';
-<<<<<<< HEAD
 import { withTranslation } from 'react-i18next';
 import './Header.css';
-=======
->>>>>>> 45808dc0
 import OHIFLogo from '../OHIFLogo/OHIFLogo.js';
 import PropTypes from 'prop-types';
 // import { UserPreferencesModal } from 'react-viewerbase';
@@ -53,21 +50,11 @@
   loadOptions() {
     const { t } = this.props;
     this.options = [
-<<<<<<< HEAD
-      {
-        title: t('Preferences'),
-        icon: { name: 'user' },
-        onClick: this.props.openUserPreferencesModal,
-      },
-=======
       // {
-      //   title: 'Preferences ',
-      //   icon: {
-      //     name: 'user',
-      //   },
+      //   title: t('Preferences'),
+      //   icon: { name: 'user' },
       //   onClick: onClick,
       // },
->>>>>>> 45808dc0
       {
         title: t('About'),
         icon: {
@@ -125,22 +112,9 @@
         </div>
 
         <div className="header-menu">
-<<<<<<< HEAD
           <span className="research-use">{t('INVESTIGATIONAL USE ONLY')}</span>
           <Dropdown title={t('Options')} list={this.options} align="right" />
-          <ConnectedUserPreferencesModal />
-=======
-          <span className="research-use">INVESTIGATIONAL USE ONLY</span>
-          <Dropdown title="Options" list={this.options} align="right" />
-          {/* <UserPreferencesModal
-            isOpen={this.state.isUserPreferencesOpen}
-            onCancel={this.toggleUserPreferences.bind(this)}
-            onSave={this.toggleUserPreferences.bind(this)}
-            onResetToDefaults={this.toggleUserPreferences.bind(this)}
-            windowLevelData={{}}
-            hotKeysData={this.hotKeysData}
-          /> */}
->>>>>>> 45808dc0
+          {/* <ConnectedUserPreferencesModal /> */}
         </div>
       </div>
     );
