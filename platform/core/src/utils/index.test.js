--- conflicted
+++ resolved
@@ -18,11 +18,8 @@
       'DicomLoaderService',
       'urlUtil',
       'makeCancelable',
-<<<<<<< HEAD
       'getContentFromArrayMap',
-=======
       'hotkeys',
->>>>>>> 6cba41dd
     ].sort();
 
     const exports = Object.keys(utils.default).sort();
