const name = 'ViewportGridService';

const publicAPI = {
  name,
  getState: _getState,
  setActiveViewportIndex: _setActiveViewportIndex,
  setDisplaysetForViewport: _setDisplaysetForViewport,
  setLayout: _setLayout,
  setCachedLayout: _setCachedLayout,
  setServiceImplementation,
  reset: _reset,
};

const serviceImplementation = {
  _getState: () => console.warn('getState() NOT IMPLEMENTED'),
  _setActiveViewportIndex: () =>
    console.warn('setActiveViewportIndex() NOT IMPLEMENTED'),
  _setDisplaysetForViewport: () =>
    console.warn('setDisplaysetForViewport() NOT IMPLEMENTED'),
  _setLayout: () => console.warn('setLayout() NOT IMPLEMENTED'),
<<<<<<< HEAD
  _reset: () => console.warn('reset() NOT IMPLEMENTED'),
=======
  _setCachedLayout: () => console.warn('setCachedLayout() NOT IMPLEMENTED'),
>>>>>>> 4dfe144b
};

function _getState() {
  return serviceImplementation._getState();
}

function _setActiveViewportIndex(index) {
  return serviceImplementation._setActiveViewportIndex(index);
}

function _setDisplaysetForViewport({ viewportIndex, displaySetInstanceUID }) {
  return serviceImplementation._setDisplaysetForViewport({
    viewportIndex,
    displaySetInstanceUID,
  });
}

function _setLayout({ numCols, numRows }) {
  return serviceImplementation._setLayout({ numCols, numRows });
}

<<<<<<< HEAD
function _reset() {
  return serviceImplementation._reset({});
=======
function _setCachedLayout({ numCols, numRows, viewports }) {
  return serviceImplementation._setLayout({ numCols, numRows, viewports });
>>>>>>> 4dfe144b
}

function setServiceImplementation({
  getState: getStateImplementation,
  setActiveViewportIndex: setActiveViewportIndexImplementation,
  setDisplaysetForViewport: setDisplaysetForViewportImplementation,
  setCachedLayout: setCachedLayoutImplementation,
  setLayout: setLayoutImplementation,
  reset: resetImplementation,
}) {
  if (getStateImplementation) {
    serviceImplementation._getState = getStateImplementation;
  }
  if (setActiveViewportIndexImplementation) {
    serviceImplementation._setActiveViewportIndex = setActiveViewportIndexImplementation;
  }
  if (setDisplaysetForViewportImplementation) {
    serviceImplementation._setDisplaysetForViewport = setDisplaysetForViewportImplementation;
  }
  if (setLayoutImplementation) {
    serviceImplementation._setLayout = setLayoutImplementation;
  }
<<<<<<< HEAD
  if (resetImplementation) {
    serviceImplementation._reset = resetImplementation;
=======
  if (setCachedLayoutImplementation) {
    serviceImplementation._setCachedLayout = setCachedLayoutImplementation;
>>>>>>> 4dfe144b
  }
}

export default {
  name,
  create: ({ configuration = {} }) => {
    return publicAPI;
  },
};<|MERGE_RESOLUTION|>--- conflicted
+++ resolved
@@ -18,11 +18,8 @@
   _setDisplaysetForViewport: () =>
     console.warn('setDisplaysetForViewport() NOT IMPLEMENTED'),
   _setLayout: () => console.warn('setLayout() NOT IMPLEMENTED'),
-<<<<<<< HEAD
   _reset: () => console.warn('reset() NOT IMPLEMENTED'),
-=======
   _setCachedLayout: () => console.warn('setCachedLayout() NOT IMPLEMENTED'),
->>>>>>> 4dfe144b
 };
 
 function _getState() {
@@ -44,13 +41,11 @@
   return serviceImplementation._setLayout({ numCols, numRows });
 }
 
-<<<<<<< HEAD
 function _reset() {
   return serviceImplementation._reset({});
-=======
+}
 function _setCachedLayout({ numCols, numRows, viewports }) {
   return serviceImplementation._setLayout({ numCols, numRows, viewports });
->>>>>>> 4dfe144b
 }
 
 function setServiceImplementation({
@@ -73,13 +68,11 @@
   if (setLayoutImplementation) {
     serviceImplementation._setLayout = setLayoutImplementation;
   }
-<<<<<<< HEAD
   if (resetImplementation) {
     serviceImplementation._reset = resetImplementation;
-=======
+  }
   if (setCachedLayoutImplementation) {
     serviceImplementation._setCachedLayout = setCachedLayoutImplementation;
->>>>>>> 4dfe144b
   }
 }
 
