--- conflicted
+++ resolved
@@ -22,20 +22,11 @@
     keys: ['v'],
     isEditable: true,
   },
-<<<<<<< HEAD
   {
     commandName: 'toggleCine',
     label: 'Cine',
     keys: ['c'],
   },
-  { commandName: 'scaleUpViewport', label: 'Zoom In', keys: ['+'] },
-  { commandName: 'scaleDownViewport', label: 'Zoom Out', keys: ['-'] },
-  { commandName: 'fitViewportToWindow', label: 'Zoom to Fit', keys: ['='] },
-  { commandName: 'resetViewport', label: 'Reset', keys: ['space'] },
-  { commandName: 'nextImage', label: 'Next Image', keys: ['down'] },
-  { commandName: 'previousImage', label: 'Previous Image', keys: ['up'] },
-=======
->>>>>>> 3e944780
   {
     commandName: 'invertViewport',
     label: 'Invert',
