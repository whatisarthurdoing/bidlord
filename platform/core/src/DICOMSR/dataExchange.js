import log from '../log';
import studies from '../studies';
import utils from '../utils';
import {
  retrieveMeasurementFromSR,
  stowSRFromMeasurements,
} from './handleStructuredReport';
import findMostRecentStructuredReport from './utils/findMostRecentStructuredReport';
import cornerstoneTools from 'cornerstone-tools';
import dcmjs from 'dcmjs';

const { MeasurementReport } = dcmjs.adapters.Cornerstone;

/**
 *
 * @typedef serverType
 * @property {string} type - type of the server
 * @property {string} wadoRoot - server wado root url
 *
 */

/**
 * Function to be registered into MeasurementAPI to retrieve measurements from DICOM Structured Reports
 *
 * @param {serverType} server
 * @returns {Promise} Should resolve with OHIF measurementData object
 */
const retrieveMeasurements = server => {
  log.info('[DICOMSR] retrieveMeasurements');

  if (!server || server.type !== 'dicomWeb') {
    log.error('[DICOMSR] DicomWeb server is required!');
    return Promise.reject({});
  }

  const serverUrl = server.wadoRoot;
  const studies = utils.studyMetadataManager.all();

  const latestSeries = findMostRecentStructuredReport(studies);

  if (!latestSeries) return Promise.resolve({});

  return retrieveMeasurementFromSR(latestSeries, studies, serverUrl);
};

/**
 *
 * @param {object[]} measurementData An array of measurements from the measurements service
 * that you wish to serialize.
 */
const downloadReport = measurementData => {
  const srDataset = generateReport(measurementData);
  const reportBlob = dcmjs.data.datasetToBlob(srDataset);

  //Create a URL for the binary.
  var objectUrl = URL.createObjectURL(reportBlob);
  window.location.assign(objectUrl);
};

/**
 *
 * @param {object[]} measurementData An array of measurements from the measurements service
 * that you wish to serialize.
 */
const generateReport = measurementData => {
  const ids = measurementData.map(md => md.id);
  const filteredToolState = _getFilteredCornerstoneToolState(ids);

  const report = MeasurementReport.generateReport(
    filteredToolState,
    cornerstone.metaData
  );

  return report.dataset;
};

/**
 *
 * @param {object[]} measurementData An array of measurements from the measurements service
 * that you wish to serialize.
 * @param {object} dataSource The dataSource that you wish to use to persist the data.
 */
<<<<<<< HEAD
const storeMeasurements = async (
  measurementData,
  dataSource,
  displaySetService
) => {
=======
const storeMeasurements = async (measurementData, dataSource, onSuccess) => {
>>>>>>> eb8f3a63
  // TODO -> Eventually use the measurements directly and not the dcmjs adapter,
  // But it is good enough for now whilst we only have cornerstone as a datasource.
  log.info('[DICOMSR] storeMeasurements');

  if (!dataSource || !dataSource.store || !dataSource.store.dicom) {
    log.error('[DICOMSR] datasource has no dataSource.store.dicom endpoint!');
    return Promise.reject({});
  }

  const naturalizedReport = generateReport(measurementData);
  const { StudyInstanceUID } = naturalizedReport;

  try {
    await dataSource.store.dicom(naturalizedReport);

    if (StudyInstanceUID) {
      dataSource.deleteStudyMetadataPromise(StudyInstanceUID);
<<<<<<< HEAD
=======
    }

    if (onSuccess) {
      onSuccess(naturalizedReport);
>>>>>>> eb8f3a63
    }

    displaySetService.makeDisplaySets([naturalizedReport], {
      madeInClient: true,
    });

    return {
      message: 'Measurements saved successfully',
    };
  } catch (error) {
    log.error(
      `[DICOMSR] Error while saving the measurements: ${error.message}`
    );
    throw new Error('Error while saving the measurements.');
  }
};

function _getFilteredCornerstoneToolState(uidFilter) {
  const globalToolState = cornerstoneTools.globalImageIdSpecificToolStateManager.saveToolState();
  const filteredToolState = {};

  function addToFilteredToolState(imageId, toolType, toolDataI) {
    if (!filteredToolState[imageId]) {
      filteredToolState[imageId] = {};
    }

    const imageIdSpecificToolState = filteredToolState[imageId];

    if (!imageIdSpecificToolState[toolType]) {
      imageIdSpecificToolState[toolType] = {
        data: [],
      };
    }

    const toolData = imageIdSpecificToolState[toolType].data;

    toolData.push(toolDataI);
  }

  const uids = uidFilter.slice();
  const imageIds = Object.keys(globalToolState);

  for (let i = 0; i < imageIds.length; i++) {
    const imageId = imageIds[i];
    const imageIdSpecificToolState = globalToolState[imageId];

    const toolTypes = Object.keys(imageIdSpecificToolState);

    for (let j = 0; j < toolTypes.length; j++) {
      const toolType = toolTypes[j];
      const toolData = imageIdSpecificToolState[toolType].data;

      if (toolData) {
        for (let k = 0; k < toolData.length; k++) {
          const toolDataK = toolData[k];
          const uidIndex = uids.findIndex(uid => uid === toolDataK.id);

          if (uidIndex !== -1) {
            addToFilteredToolState(imageId, toolType, toolDataK);
            uids.splice(uidIndex, 1);

            if (!uids.length) {
              return filteredToolState;
            }
          }
        }
      }
    }
  }

  return filteredToolState;
}

export { retrieveMeasurements, storeMeasurements, downloadReport };<|MERGE_RESOLUTION|>--- conflicted
+++ resolved
@@ -80,15 +80,7 @@
  * that you wish to serialize.
  * @param {object} dataSource The dataSource that you wish to use to persist the data.
  */
-<<<<<<< HEAD
-const storeMeasurements = async (
-  measurementData,
-  dataSource,
-  displaySetService
-) => {
-=======
 const storeMeasurements = async (measurementData, dataSource, onSuccess) => {
->>>>>>> eb8f3a63
   // TODO -> Eventually use the measurements directly and not the dcmjs adapter,
   // But it is good enough for now whilst we only have cornerstone as a datasource.
   log.info('[DICOMSR] storeMeasurements');
@@ -106,18 +98,11 @@
 
     if (StudyInstanceUID) {
       dataSource.deleteStudyMetadataPromise(StudyInstanceUID);
-<<<<<<< HEAD
-=======
     }
 
     if (onSuccess) {
       onSuccess(naturalizedReport);
->>>>>>> eb8f3a63
     }
-
-    displaySetService.makeDisplaySets([naturalizedReport], {
-      madeInClient: true,
-    });
 
     return {
       message: 'Measurements saved successfully',
