--- conflicted
+++ resolved
@@ -39,28 +39,12 @@
  * @param {string} PatientName - Patient name that we would like to search for
  */
 Cypress.Commands.add('openStudy', patientName => {
-<<<<<<< HEAD
   cy.openStudyList();
   cy.get('#patientName').type(patientName);
   cy.wait('@getStudies');
-  cy.wait(1000);
-  cy.get('#studyListData .studylistStudy', { timeout: 5000 }).contains(patientName).
-    first().click();
-=======
-  cy.initRouteAliases();
-  cy.visit('/');
-  cy.wrap(null).then(() => {
-    return new Cypress.Promise((resolve, reject) => {
-      cy.get('#patientName').type(patientName);
-      setTimeout(() => {
-        cy.get('#studyListData')
-          .contains(patientName)
-          .first()
-          .click();
-        resolve();
-      }, 2000);
-    });
-  });
+  cy.get('#studyListData .studylistStudy', { timeout: 5000 })
+    .contains(patientName)
+    .first().click();
 });
 
 /**
@@ -80,7 +64,6 @@
     .first()
     .click();
 });
->>>>>>> dea0ceab
 
 /**
  * Command to wait and check if a new page was loaded
