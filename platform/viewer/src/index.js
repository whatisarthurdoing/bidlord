--- conflicted
+++ resolved
@@ -29,14 +29,10 @@
 import OHIFDicomRtExtension from '@ohif/extension-dicom-rt';
 import OHIFDicomMicroscopyExtension from '@ohif/extension-dicom-microscopy';
 import OHIFDicomPDFExtension from '@ohif/extension-dicom-pdf';
-<<<<<<< HEAD
-import OHIFDicomP10DownloaderExtension from '@ohif/extension-dicom-p10-downloader';
-import OHIFDicomTagBrowserExtension from '@ohif/extension-dicom-tag-browser';
-=======
+//import OHIFDicomTagBrowserExtension from '@ohif/extension-dicom-tag-browser';
 // Add this for Debugging purposes:
 //import OHIFDebuggingExtension from '@ohif/extension-debugging';
 import { version } from '../package.json';
->>>>>>> f3897903
 
 /*
  * Default Settings
@@ -58,12 +54,8 @@
     OHIFDicomPDFExtension,
     OHIFDicomSegmentationExtension,
     OHIFDicomRtExtension,
-<<<<<<< HEAD
-    OHIFDicomP10DownloaderExtension,
-    OHIFDicomTagBrowserExtension,
-=======
+    //OHIFDicomTagBrowserExtension,
     //OHIFDebuggingExtension,
->>>>>>> f3897903
   ],
 };
 
