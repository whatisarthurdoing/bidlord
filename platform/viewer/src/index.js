--- conflicted
+++ resolved
@@ -54,12 +54,8 @@
     OHIFDicomPDFExtension,
     OHIFDicomSegmentationExtension,
     OHIFDicomRtExtension,
-<<<<<<< HEAD
     //[OHIFDebuggingExtension, { mailTo: 'support@canceridc.dev' }],
-=======
-    OHIFDicomTagBrowserExtension,
-    //OHIFDebuggingExtension,
->>>>>>> 5a78da8f
+    //OHIFDicomTagBrowserExtension,
   ],
 };
 
