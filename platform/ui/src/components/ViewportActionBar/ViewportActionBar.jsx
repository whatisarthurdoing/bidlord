import React, { useState, useRef, useEffect } from 'react';
import PropTypes from 'prop-types';
import classnames from 'classnames';
<<<<<<< HEAD
import { Icon, ButtonGroup, Button, Tooltip, CinePlayer } from '@ohif/ui';
=======
import { Icon, ButtonGroup, Button, Tooltip } from '../';
>>>>>>> ae3d05eb
import useOnClickOutside from '../../utils/useOnClickOutside';

const classes = {
  infoHeader: 'text-base text-primary-light',
  infoText: 'text-base text-white max-w-24 truncate',
  firstRow: 'flex flex-col',
  row: 'flex flex-col ml-4',
};

const ViewportActionBar = ({
  studyData,
  showNavArrows,
  showCine,
  cineProps,
  showPatientInfo: patientInfoVisibility,
  onSeriesChange,
  onDoubleClick,
}) => {
  const [showPatientInfo, setShowPatientInfo] = useState(patientInfoVisibility);

  // TODO -> Remake this component with a bunch of generic slots that can be filled,
  // Its not generic at all, isTracked etc shouldn't be parts of this component.
  // It shouldn't care that a tracking mode or SR exists.
  // Things like the right/left buttons should be made into smaller
  // Components you can compose.
  // OHIF-200 ticket.

  const {
    label,
    isTracked,
    isLocked,
    modality,
    studyDate,
    currentSeries,
    seriesDescription,
    patientInformation,
  } = studyData;

  const {
    patientName,
    patientSex,
    patientAge,
    MRN,
    thickness,
    spacing,
    scanner,
  } = patientInformation;

  const onPatientInfoClick = () => setShowPatientInfo(!showPatientInfo);
  const closePatientInfo = () => setShowPatientInfo(false);

  const showPatientInfoRef = useRef(null);
  const clickOutsideListener = useOnClickOutside(
    showPatientInfoRef,
    closePatientInfo
  );

  useEffect(() => {
    if (showPatientInfo) {
      clickOutsideListener.add();
    } else {
      clickOutsideListener.remove();
    }

    return () => clickOutsideListener.remove();
  }, [clickOutsideListener, showPatientInfo]);

  const renderIconStatus = () => {
    if (modality === 'SR') {
      const TooltipMessage = isLocked
        ? () => (
          <div>
            This SR is locked. <br />
              Measurements cannot be duplicated.
            </div>
          )
        : () => <div>This SR is unlocked.</div>;
      return (
        <>
          <Tooltip content={<TooltipMessage />} position="bottom-left">
            <div className="relative flex p-1 border rounded cursor-default border-primary-light">
              <span className="text-sm font-bold leading-none text-primary-light">
                SR
              </span>
              {isLocked && (
                <Icon
                  name="lock"
                  className="absolute w-3 text-white"
                  style={{ top: -6, right: -6 }}
                />
              )}
            </div>
          </Tooltip>
        </>
      );
    }

    const trackedIcon = isTracked ? 'tracked' : 'dotted-circle';

    return (
      <div className="relative">
        <Tooltip
          position="bottom-left"
          content={
            <div className="flex py-2">
              <div className="flex pt-1">
                <Icon name="info-link" className="w-4 text-primary-main" />
              </div>
              <div className="flex ml-4">
                <span className="text-base text-common-light">
                  {isTracked ? (
                    <>
                      Series is
                      <span className="font-bold text-white"> tracked</span> and
                      can be viewed <br /> in the measurement panel
                    </>
                  ) : (
                      <>
                        Measurements for
                      <span className="font-bold text-white"> untracked </span>
                      series <br /> will not be shown in the <br /> measurements
                      panel
                    </>
                    )}
                </span>
              </div>
            </div>
          }
        >
          <Icon name={trackedIcon} className="w-6 text-primary-light" />
        </Tooltip>
      </div>
    );
  };

  return (
    <div
      className="flex flex-wrap items-center p-2 border-b select-none border-primary-light -mt-2"
      onDoubleClick={onDoubleClick}
    >
      <div className="flex flex-grow min-w-48 flex-1 mt-2">
        <div className="flex items-center">
          {renderIconStatus()}
          <span className="ml-2 text-white text-large">{label}</span>
        </div>
        <div className="flex flex-col justify-start ml-4">
          <div className="flex">
            <span className="text-base text-white">{studyDate}</span>
            <span className="pl-2 ml-2 text-base border-l border-primary-light text-primary-light">
              S: {currentSeries}
            </span>
          </div>
          <div className="flex">
            {/* TODO:
                This is tricky. Our "no-wrap" in truncate means this has a hard
                length. The overflow forces ellipse. If we don't set max width
                appropriately, this causes the ActionBar to overflow.
                Can clean up by setting percentage widths + calc on parent
                containers
             */}
            <p className="text-base truncate max-w-40 text-primary-light">
              {seriesDescription}
            </p>
          </div>
        </div>
      </div>
      {showNavArrows && !showCine && (
        <div className="mt-2">
          <ButtonGroup>
            <Button
              size="initial"
              className="px-2 py-1"
              onClick={() => onSeriesChange('left')}
            >
              <Icon name="chevron-left" className="w-4 text-white" />
            </Button>
            <Button
              size="initial"
              className="px-2 py-1"
              onClick={() => onSeriesChange('right')}
            >
              <Icon name="chevron-right" className="w-4 text-white" />
            </Button>
          </ButtonGroup>
        </div>
      )}
      {showCine && !showNavArrows && (
        <div className="mt-2 min-w-48 max-w-48 mr-auto">
          <CinePlayer {...cineProps} />
        </div>
      )}
      <div className="flex h-8 ml-4 mr-2 mt-2" onClick={onPatientInfoClick}>
        <PatientInfo
          showPatientInfoRef={showPatientInfoRef}
          isOpen={showPatientInfo}
          patientName={patientName}
          patientSex={patientSex}
          patientAge={patientAge}
          MRN={MRN}
          thickness={thickness}
          spacing={spacing}
          scanner={scanner}
        />
      </div>
    </div>
  );
};

ViewportActionBar.propTypes = {
  onSeriesChange: PropTypes.func.isRequired,
  showNavArrows: PropTypes.bool,
  showCine: PropTypes.bool,
  cineProps: PropTypes.object,
  showPatientInfo: PropTypes.bool,
  studyData: PropTypes.shape({
    label: PropTypes.string.isRequired,
    isTracked: PropTypes.bool.isRequired,
    isLocked: PropTypes.bool.isRequired,
    studyDate: PropTypes.string.isRequired,
    currentSeries: PropTypes.number.isRequired,
    seriesDescription: PropTypes.string.isRequired,
    modality: PropTypes.string.isRequired,
    patientInformation: PropTypes.shape({
      patientName: PropTypes.string.isRequired,
      patientSex: PropTypes.string.isRequired,
      patientAge: PropTypes.string.isRequired,
      MRN: PropTypes.string.isRequired,
      thickness: PropTypes.string.isRequired,
      spacing: PropTypes.string.isRequired,
      scanner: PropTypes.string.isRequired,
    }),
  }).isRequired,
};

ViewportActionBar.defaultProps = {
  cineProps: {},
  showCine: false,
  showNavArrows: true,
  showPatientInfo: false,
};

function PatientInfo({
  patientName,
  patientSex,
  patientAge,
  MRN,
  thickness,
  spacing,
  scanner,
  isOpen,
  showPatientInfoRef,
}) {
  while (patientAge.charAt(0) === '0') {
    patientAge = patientAge.substr(1);
  }

  return (
    <div ref={showPatientInfoRef}>
      <Tooltip
        isSticky
        isDisabled={!isOpen}
        position="bottom-right"
        content={
          isOpen && (
            <div className="flex py-2">
              <div className="flex pt-1">
                <Icon name="info-link" className="w-4 text-primary-main" />
              </div>
              <div className="flex flex-col ml-2">
                <span
                  className="text-base font-bold text-white"
                  title={patientName}
                >
                  {patientName}
                </span>
                <div className="flex pb-4 mt-4 mb-4 border-b border-secondary-main">
                  <div className={classnames(classes.firstRow)}>
                    <span className={classnames(classes.infoHeader)}>Sex</span>
                    <span
                      className={classnames(classes.infoText)}
                      title={patientSex}
                    >
                      {patientSex}
                    </span>
                  </div>
                  <div className={classnames(classes.row)}>
                    <span className={classnames(classes.infoHeader)}>Age</span>
                    <span
                      className={classnames(classes.infoText)}
                      title={patientAge}
                    >
                      {patientAge}
                    </span>
                  </div>
                  <div className={classnames(classes.row)}>
                    <span className={classnames(classes.infoHeader)}>MRN</span>
                    <span className={classnames(classes.infoText)} title={MRN}>
                      {MRN}
                    </span>
                  </div>
                </div>
                <div className="flex">
                  <div className={classnames(classes.firstRow)}>
                    <span className={classnames(classes.infoHeader)}>
                      Thickness
                    </span>
                    <span
                      className={classnames(classes.infoText)}
                      title={thickness}
                    >
                      {thickness}
                    </span>
                  </div>
                  <div className={classnames(classes.row)}>
                    <span className={classnames(classes.infoHeader)}>
                      Spacing
                    </span>
                    <span
                      className={classnames(classes.infoText)}
                      title={spacing}
                    >
                      {spacing}
                    </span>
                  </div>
                  <div className={classnames(classes.row)}>
                    <span className={classnames(classes.infoHeader)}>
                      Scanner
                    </span>
                    <span
                      className={classnames(classes.infoText)}
                      title={scanner}
                    >
                      {scanner}
                    </span>
                  </div>
                </div>
              </div>
            </div>
          )
        }
      >
        <div className="relative flex justify-end cursor-pointer">
          <div className="relative">
            <Icon name="profile" className="w-5 text-white" />
            <Icon
              name="info-link"
              className="absolute w-5 text-white bg-black"
              style={{ right: -7, bottom: -10 }}
            />
          </div>
        </div>
      </Tooltip>
    </div>
  );
}

export default ViewportActionBar;<|MERGE_RESOLUTION|>--- conflicted
+++ resolved
@@ -1,11 +1,7 @@
 import React, { useState, useRef, useEffect } from 'react';
 import PropTypes from 'prop-types';
 import classnames from 'classnames';
-<<<<<<< HEAD
-import { Icon, ButtonGroup, Button, Tooltip, CinePlayer } from '@ohif/ui';
-=======
-import { Icon, ButtonGroup, Button, Tooltip } from '../';
->>>>>>> ae3d05eb
+import { Icon, ButtonGroup, Button, Tooltip, CinePlayer } from '../';
 import useOnClickOutside from '../../utils/useOnClickOutside';
 
 const classes = {
@@ -80,8 +76,8 @@
           <div>
             This SR is locked. <br />
               Measurements cannot be duplicated.
-            </div>
-          )
+          </div>
+        )
         : () => <div>This SR is unlocked.</div>;
       return (
         <>
